--- conflicted
+++ resolved
@@ -3,10 +3,8 @@
 # notebook checkpoints
 .ipynb_checkpoints
 
-<<<<<<< HEAD
 # image search data
 image_search/tmp
-=======
 
 # it threat detection data
 it_threat_detection/*.csv
@@ -16,7 +14,5 @@
 it_threat_detection/DeepLearning*
 it_threat_detection/__MACOSX
 
-
 # question answering data
-question_answering/tmp
->>>>>>> c59bdcd9
+question_answering/tmp